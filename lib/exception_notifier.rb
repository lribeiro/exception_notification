--- conflicted
+++ resolved
@@ -34,7 +34,6 @@
 
   def self.reloadable?() false end
 
-<<<<<<< HEAD
   def self.get_view_path(status_cd)
     if File.exist?("#{RAILS_ROOT}/public/#{status_cd}.html")
       "#{RAILS_ROOT}/public/#{status_cd}.html"
@@ -57,47 +56,15 @@
     #content_type  "text/plain"
     recipients    exception_recipients
     from          sender_address
+
+    request.session.inspect # Ensure session data is loaded (Rails 2.3 lazy-loading)
+    
     subject       "#{email_prefix}#{data[:location]} (#{exception.class}) #{exception.message.inspect}"
     body          data
   end
   
   def background_exception_notification(exception, data = {}, the_blamed = nil)
     exception_notification(exception, nil, nil, data, the_blamed)
-=======
-  def exception_notification(exception, controller = nil, request = nil, data={})
-    data = data.merge({
-      :exception => exception,
-      :backtrace => sanitize_backtrace(exception.backtrace),
-      :rails_root => rails_root,
-      :data => data
-    })
-
-    if controller and request
-      data.merge!({
-        :location => "#{controller.controller_name}##{controller.action_name}",
-        :controller => controller,
-        :request => request,
-        :host => (request.env["HTTP_X_FORWARDED_HOST"] || request.env["HTTP_HOST"]),
-        :sections => sections
-      })
-    else
-      # TODO: with refactoring, the environment section could show useful ENV data even without a request
-      data.merge!({
-        :location => sanitize_backtrace([exception.backtrace.first]).first,
-        :sections => sections - %w(request session environment)
-      })
-    end
-
-    content_type "text/plain"
-
-    recipients exception_recipients
-    from       sender_address
-    
-    request.session.inspect # Ensure session data is loaded (Rails 2.3 lazy-loading)
-
-    subject    "#{email_prefix}#{data[:location]} (#{exception.class}) #{exception.message.inspect}"
-    body       data
->>>>>>> e5717cf8
   end
 
   private
