require 'pathname'

class ExceptionNotifier < ActionMailer::Base
  @@sender_address = %("#{(defined?(Rails) ? Rails.env : RAILS_ENV).capitalize} Error" <errors@example.com>)
  cattr_accessor :sender_address

  @@exception_recipients = []
  cattr_accessor :exception_recipients

  @@email_prefix = "[#{(defined?(Rails) ? Rails.env : RAILS_ENV).capitalize} ERROR] "
  cattr_accessor :email_prefix

  @@sections = %w(request session environment backtrace)
  cattr_accessor :sections

  @@render_only = false
  cattr_accessor :render_only

  @@skip_local_notification = true
  cattr_accessor :skip_local_notification

  @@view_path = nil
  cattr_accessor :view_path

  #Emailed Error Notification will be sent if the error code matches one of the following error codes
  @@send_email_error_codes = %W( 405 500 503 )
  cattr_accessor :send_email_error_codes

  #Emailed Error Notification will be sent if the error class matches one of the following error error classes
  @@send_email_error_classes = %W( )
  cattr_accessor :send_email_error_classes

  @@git_repo_path = nil
  cattr_accessor :git_repo_path

  self.template_root = "#{File.dirname(__FILE__)}/../views"

  def self.reloadable?() false end

<<<<<<< HEAD
  def self.get_view_path(status_cd)
    if File.exist?("#{RAILS_ROOT}/public/#{status_cd}.html")
      "#{RAILS_ROOT}/public/#{status_cd}.html"
    elsif !view_path.nil? && File.exist?("#{RAILS_ROOT}/#{view_path}/#{status_cd}.html")
      "#{RAILS_ROOT}/#{view_path}/#{status_cd}.html"
    elsif File.exist?("#{File.dirname(__FILE__)}/../rails/app/views/exception_notifiable/#{status_cd}.html")
      "#{File.dirname(__FILE__)}/../rails/app/views/exception_notifiable/#{status_cd}.html"
    else 
      "#{File.dirname(__FILE__)}/../rails/app/views/exception_notifiable/500.html"
    end
  end
=======
  def exception_notification(exception, controller = nil, request = nil, data={})
    content_type "text/plain"
  
    if controller
      subject    "#{email_prefix}#{controller.controller_name}##{controller.action_name} (#{exception.class}) #{exception.message.inspect}"
    else
      subject    "#{email_prefix} (#{exception.class}) #{exception.message.inspect}"
    end
>>>>>>> d914106d

  def exception_notification(exception, controller = nil, request = nil, data={}, the_blamed=nil)
    body_hash = error_environment_data_hash(exception, controller, request, data, the_blamed)
    #Prefer to have custom, potentially HTML email templates available
    #content_type  "text/plain"
    recipients    ExceptionNotifier.exception_recipients
    from          ExceptionNotifier.sender_address

<<<<<<< HEAD
    request.session.inspect # Ensure session data is loaded (Rails 2.3 lazy-loading)
    
    subject       "#{ExceptionNotifier.email_prefix}#{data[:location]} (#{exception.class}) #{exception.message.inspect}"
    body          body_hash
  end
  
  def background_exception_notification(exception, data = {}, the_blamed = nil)
    exception_notification(exception, nil, nil, data, the_blamed)
=======
    body       data.merge({ :controller => controller, :request => request,
                  :exception => exception, :host => request ? (request.env["HTTP_X_FORWARDED_HOST"] || request.env["HTTP_HOST"]) : '',
                  :backtrace => sanitize_backtrace(exception.backtrace),
                  :rails_root => rails_root, :data => data,
                  :sections => sections })
>>>>>>> d914106d
  end

  private

    def error_environment_data_hash(exception, controller = nil, request = nil, data={}, the_blamed=nil)
      data.merge!({
        :exception => exception,
        :backtrace => sanitize_backtrace(exception.backtrace),
        :rails_root => rails_root,
        :data => data,
        :the_blamed => the_blamed
      })

      if controller && request
        data.merge!({
          :location => "#{controller.controller_name}##{controller.action_name}",
          :controller => controller,
          :request => request,
          :host => (request.env['HTTP_X_REAL_IP'] || request.env["HTTP_X_FORWARDED_HOST"] || request.env["HTTP_HOST"]),
          :sections => sections
        })
      else
        # TODO: with refactoring, the environment section could show useful ENV data even without a request
        data.merge!({
          :location => sanitize_backtrace([exception.backtrace.first]).first,
          :sections => sections - %w(request session environment)
        })
      end
      return data
    end

    def sanitize_backtrace(trace)
      re = Regexp.new(/^#{Regexp.escape(rails_root)}/)
      trace.map { |line| Pathname.new(line.gsub(re, "[RAILS_ROOT]")).cleanpath.to_s }
    end

    def rails_root
      @rails_root ||= Pathname.new(RAILS_ROOT).cleanpath.to_s
    end

end<|MERGE_RESOLUTION|>--- conflicted
+++ resolved
@@ -37,7 +37,6 @@
 
   def self.reloadable?() false end
 
-<<<<<<< HEAD
   def self.get_view_path(status_cd)
     if File.exist?("#{RAILS_ROOT}/public/#{status_cd}.html")
       "#{RAILS_ROOT}/public/#{status_cd}.html"
@@ -49,16 +48,6 @@
       "#{File.dirname(__FILE__)}/../rails/app/views/exception_notifiable/500.html"
     end
   end
-=======
-  def exception_notification(exception, controller = nil, request = nil, data={})
-    content_type "text/plain"
-  
-    if controller
-      subject    "#{email_prefix}#{controller.controller_name}##{controller.action_name} (#{exception.class}) #{exception.message.inspect}"
-    else
-      subject    "#{email_prefix} (#{exception.class}) #{exception.message.inspect}"
-    end
->>>>>>> d914106d
 
   def exception_notification(exception, controller = nil, request = nil, data={}, the_blamed=nil)
     body_hash = error_environment_data_hash(exception, controller, request, data, the_blamed)
@@ -67,22 +56,14 @@
     recipients    ExceptionNotifier.exception_recipients
     from          ExceptionNotifier.sender_address
 
-<<<<<<< HEAD
     request.session.inspect # Ensure session data is loaded (Rails 2.3 lazy-loading)
     
-    subject       "#{ExceptionNotifier.email_prefix}#{data[:location]} (#{exception.class}) #{exception.message.inspect}"
+    subject       "#{ExceptionNotifier.email_prefix}#{body_hash[:location]} (#{exception.class}) #{exception.message.inspect}"
     body          body_hash
   end
   
   def background_exception_notification(exception, data = {}, the_blamed = nil)
     exception_notification(exception, nil, nil, data, the_blamed)
-=======
-    body       data.merge({ :controller => controller, :request => request,
-                  :exception => exception, :host => request ? (request.env["HTTP_X_FORWARDED_HOST"] || request.env["HTTP_HOST"]) : '',
-                  :backtrace => sanitize_backtrace(exception.backtrace),
-                  :rails_root => rails_root, :data => data,
-                  :sections => sections })
->>>>>>> d914106d
   end
 
   private
