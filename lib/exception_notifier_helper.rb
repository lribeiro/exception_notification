require 'pp'

module ExceptionNotifierHelper
<<<<<<< HEAD
  VIEW_PATH = "views/exception_notifier"
  APP_PATH = "#{RAILS_ROOT}/app/#{VIEW_PATH}"
  PARAM_FILTER_REPLACEMENT = "[FILTERED]"
  COMPAT_MODE = RAILS_GEM_VERSION ? RAILS_GEM_VERSION < '2' : false 
=======
  VIEW_PATH = "views/exception_notifier" unless defined?(VIEW_PATH)
  APP_PATH = "#{RAILS_ROOT}/app/#{VIEW_PATH}" unless defined?(APP_PATH)
  PARAM_FILTER_REPLACEMENT = "[FILTERED]" unless defined?(PARAM_FILTER_REPLACEMENT)
>>>>>>> e5717cf8

  def render_section(section)
    RAILS_DEFAULT_LOGGER.info("rendering section #{section.inspect}")
    summary = render_overridable(section).strip
    unless summary.blank?
      title = render_overridable(:title, :locals => { :title => section }).strip
      "#{title}\n\n#{summary.gsub(/^/, "  ")}\n\n"
    end
  end

  def render_overridable(partial, options={})
    render(options.merge(:file => path, :use_full_path => false)) and return if File.exist?(path = "#{APP_PATH}/_#{partial}.html.erb") ||
      File.exist?(path = "#{File.dirname(__FILE__)}/../#{VIEW_PATH}/_#{partial}.html.erb") ||
      File.exist?(path = "#{APP_PATH}/_#{partial}.rhtml") ||
      File.exist?(path = "#{File.dirname(__FILE__)}/../#{VIEW_PATH}/_#{partial}.rhtml")
    return ""
  end

  def inspect_model_object(model, locals={})
    render_overridable(:inspect_model,
      :locals => { :inspect_model => model,
                   :show_instance_variables => true,
                   :show_attributes => true }.merge(locals))
  end

  def inspect_value(value)
    len = 512
    result = object_to_yaml(value).gsub(/\n/, "\n  ").strip
    result = result[0,len] + "... (#{result.length-len} bytes more)" if result.length > len+20
    result
  end

  def object_to_yaml(object)
    object.to_yaml.sub(/^---\s*/m, "")
  end

  def exclude_raw_post_parameters?
    @controller && @controller.respond_to?(:filter_parameters)
  end

  def filter_sensitive_post_data_parameters(parameters)
    exclude_raw_post_parameters? ? COMPAT_MODE ? @controller.filter_parameters(parameters) : @controller.__send__(:filter_parameters, parameters) : parameters
  end

  def filter_sensitive_post_data_from_env(env_key, env_value)
    return env_value unless exclude_raw_post_parameters?
    return PARAM_FILTER_REPLACEMENT if (env_key =~ /RAW_POST_DATA/i)
    return COMPAT_MODE ? @controller.filter_parameters({env_key => env_value}).values[0] : @controller.__send__(:filter_parameters, {env_key => env_value}).values[0]
  end
end<|MERGE_RESOLUTION|>--- conflicted
+++ resolved
@@ -1,16 +1,10 @@
 require 'pp'
 
 module ExceptionNotifierHelper
-<<<<<<< HEAD
-  VIEW_PATH = "views/exception_notifier"
-  APP_PATH = "#{RAILS_ROOT}/app/#{VIEW_PATH}"
-  PARAM_FILTER_REPLACEMENT = "[FILTERED]"
-  COMPAT_MODE = RAILS_GEM_VERSION ? RAILS_GEM_VERSION < '2' : false 
-=======
   VIEW_PATH = "views/exception_notifier" unless defined?(VIEW_PATH)
   APP_PATH = "#{RAILS_ROOT}/app/#{VIEW_PATH}" unless defined?(APP_PATH)
   PARAM_FILTER_REPLACEMENT = "[FILTERED]" unless defined?(PARAM_FILTER_REPLACEMENT)
->>>>>>> e5717cf8
+  COMPAT_MODE = RAILS_GEM_VERSION ? RAILS_GEM_VERSION < '2' : false 
 
   def render_section(section)
     RAILS_DEFAULT_LOGGER.info("rendering section #{section.inspect}")
