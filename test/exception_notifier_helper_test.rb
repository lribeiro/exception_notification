--- conflicted
+++ resolved
@@ -40,16 +40,6 @@
 
   # Controller with filter paramaters method, no params to filter
 
-<<<<<<< HEAD
-  class ControllerWithFilterParametersThatDoesntFilter
-    def filter_parameters(params); params end
-  end
-
-  def test_should_filter_env_values_for_raw_post_data_keys_if_controller_can_filter_parameters
-    stub_controller(ControllerWithFilterParametersThatDoesntFilter.new)
-    assert !@helper.filter_sensitive_post_data_from_env("RAW_POST_DATA", "secret").include?("secret")
-    assert @helper.filter_sensitive_post_data_from_env("SOME_OTHER_KEY", "secret").include?("secret")
-=======
   class ControllerWithFilterParameters
     def filter_parameters(params)
       params.keys.each do |k|
@@ -64,30 +54,15 @@
     
     assert_equal("[FILTERED]", @helper.filter_sensitive_post_data_from_env("RAW_POST_DATA", "secret"))
     assert_equal(:filtered, @helper.filter_sensitive_post_data_from_env("SOME_OTHER_KEY", "secret"))
->>>>>>> 397c5334
   end
   def test_should_exclude_raw_post_parameters_if_controller_can_filter_parameters
     stub_controller(ControllerWithFilterParametersThatDoesntFilter.new)
     assert @helper.exclude_raw_post_parameters?
   end
-<<<<<<< HEAD
-  
-  # Controller with filter paramaters method, filtering a secret param
-  
-  class ControllerWithFilterParametersThatDoesFilter
-    def filter_parameters(params); :filtered end
-  end
-  
-  def test_should_delegate_param_filtering_to_controller_if_controller_can_filter_parameters
-    stub_controller(ControllerWithFilterParametersThatDoesFilter.new)
-    assert_equal :filtered, @helper.filter_sensitive_post_data_parameters(:secret)
-  end
-=======
   def test_should_delegate_param_filtering_to_controller_if_controller_can_filter_parameters
     stub_controller(ControllerWithFilterParameters.new)
     assert_equal({:param => :filtered}, @helper.filter_sensitive_post_data_parameters({:param => :value}))
   end
->>>>>>> 397c5334
 
   private
     def stub_controller(controller)
