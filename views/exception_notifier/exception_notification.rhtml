--- conflicted
+++ resolved
@@ -1,12 +1,7 @@
-<<<<<<< HEAD
 <% unless @request.nil? -%>
   <%= @request.protocol %><%= @host %><%= @request.request_uri %>
 <% end -%>
-  A <%= @exception.class %> occurred in <%= @location %>:
-=======
-A <%= @exception.class %> occurred<%= " in #{@controller.controller_name}##{@controller.action_name}" if @controller %>:
->>>>>>> d914106d
-
+A <%= @exception.class %> occurred in <%= @location %>:
   <%= @exception.message %>
   <%= @backtrace.first %>
 <% unless @the_blamed[:author].nil? %>
